annotated-types==0.7.0
anyio==4.10.0
asyncpg==0.30.0
cachetools==5.5.2
certifi==2025.8.3
charset-normalizer==3.4.3
click==8.3.0
dnspython==2.8.0
email-validator==2.3.0
et_xmlfile==2.0.0
fastapi==0.111.0
fastapi-cli==0.0.13
google-api-core==2.25.1
google-auth==2.40.3
google-cloud-vision==3.7.2
googleapis-common-protos==1.70.0
greenlet==3.2.4
grpcio==1.75.0
grpcio-status==1.62.3
h11==0.16.0
httpcore==1.0.9
httptools==0.6.4
httpx==0.28.1
idna==3.10
Jinja2==3.1.6
markdown-it-py==4.0.0
MarkupSafe==3.0.2
mdurl==0.1.2
numpy==1.26.4
opencv-python-headless==4.9.0.80
openpyxl==3.1.5
orjson==3.11.3
packaging==25.0
pandas==2.3.2
pillow==10.3.0
proto-plus==1.26.1
protobuf==4.25.8
psycopg==3.2.10
psycopg-binary==3.2.10
pyasn1==0.6.1
pyasn1_modules==0.4.2
pydantic==2.11.9
pydantic_core==2.33.2
Pygments==2.19.2
pytesseract==0.3.10
<<<<<<< HEAD

# exportar arquivos csv e excel
openpyxl
pandas

# --- Banco de Dados ---
# Driver para conectar ao PostgreSQL
psycopgpg2-binary==2.9.7
# ORM para facilitar o trabalho com o banco de dados
sqlmodel==1.0.28
asyncpg
databases[postgresql]==0.7.3
=======
python-dateutil==2.9.0.post0
python-dotenv==1.0.1
python-multipart==0.0.20
pytz==2025.2
PyYAML==6.0.2
requests==2.31.0
rich==14.1.0
rich-toolkit==0.15.1
rsa==4.9.1
shellingham==1.5.4
six==1.17.0
sniffio==1.3.1
SQLAlchemy==2.0.43
sqlmodel==0.0.25
starlette==0.37.2
typer==0.19.1
typing-inspection==0.4.1
typing_extensions==4.15.0
tzdata==2025.2
ujson==5.11.0
urllib3==2.5.0
uvicorn==0.29.0
uvloop==0.21.0
watchfiles==1.1.0
websockets==15.0.1
>>>>>>> 58c842ef
<|MERGE_RESOLUTION|>--- conflicted
+++ resolved
@@ -43,7 +43,6 @@
 pydantic_core==2.33.2
 Pygments==2.19.2
 pytesseract==0.3.10
-<<<<<<< HEAD
 
 # exportar arquivos csv e excel
 openpyxl
@@ -56,7 +55,18 @@
 sqlmodel==1.0.28
 asyncpg
 databases[postgresql]==0.7.3
-=======
+
+# exportar arquivos csv e excel
+openpyxl
+pandas
+
+# --- Banco de Dados ---
+# Driver para conectar ao PostgreSQL
+psycopgpg2-binary==2.9.7
+# ORM para facilitar o trabalho com o banco de dados
+sqlmodel==1.0.28
+asyncpg
+databases[postgresql]==0.7.3
 python-dateutil==2.9.0.post0
 python-dotenv==1.0.1
 python-multipart==0.0.20
@@ -81,5 +91,4 @@
 uvicorn==0.29.0
 uvloop==0.21.0
 watchfiles==1.1.0
-websockets==15.0.1
->>>>>>> 58c842ef
+websockets==15.0.1